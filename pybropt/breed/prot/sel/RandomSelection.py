import numpy
import types

import pybropt.core.random

from pybropt.breed.prot.sel.SelectionProtocol import SelectionProtocol

from pybropt.core.error import check_is_bool
from pybropt.core.error import check_is_int
from pybropt.core.error import cond_check_is_Generator
from pybropt.core.error import cond_check_is_dict
from pybropt.core.error import cond_check_is_callable

class RandomSelection(SelectionProtocol):
    """Perform random parent selection"""

    ############################################################################
    ########################## Special Object Methods ##########################
    ############################################################################
    def __init__(self, nparent, ncross, nprogeny, replace = False, objfn_trans = None, objfn_trans_kwargs = None, objfn_wt = 1.0, ndset_trans = None, ndset_trans_kwargs = None, ndset_wt = 1.0, rng = None, **kwargs):
        """
        Construct a RandomSelection operator.

        Parameters
        ----------
        nparent : int
            Number of parents to select.
        ncross : int
            Number of crosses per configuration.
        nprogeny : int
            Number of progeny to derive from each cross.
        replace : bool
            Whether to sample parents with replacement.
        rng : numpy.random.Generator or None
            A random number generator source. Used for optimization algorithms.
            If ``rng`` is ``None``, use ``pybropt.core.random`` module
            (NOT THREAD SAFE!).
        """
        super(RandomSelection, self).__init__(**kwargs)

        # check inputs
        check_is_int(nparent, "nparent")
        check_is_int(ncross, "ncross")
        check_is_int(nprogeny, "nprogeny")
        check_is_bool(replace, "replace")
        cond_check_is_callable(objfn_trans, "objfn_trans")
        cond_check_is_dict(objfn_trans_kwargs, "objfn_trans_kwargs")
        # TODO: check objfn_wt
        cond_check_is_callable(ndset_trans, "ndset_trans")
        cond_check_is_dict(ndset_trans_kwargs, "ndset_trans_kwargs")
        # TODO: check ndset_wt
        cond_check_is_Generator(rng, "rng")

        # assign variables
        self.nparent = nparent
        self.ncross = ncross
        self.nprogeny = nprogeny
        self.replace = replace
        self.objfn_trans = objfn_trans
        self.objfn_trans_kwargs = {} if objfn_trans_kwargs is None else objfn_trans_kwargs
        self.objfn_wt = objfn_wt
        self.ndset_trans = ndset_trans
        self.ndset_trans_kwargs = {} if ndset_trans_kwargs is None else ndset_trans_kwargs
        self.ndset_wt = ndset_wt
        self.rng = pybropt.core.random if rng is None else rng

    ############################################################################
    ############################## Object Methods ##############################
    ############################################################################
    def select(self, pgmat, gmat, ptdf, bvmat, gpmod, t_cur, t_max, miscout = None, nparent = None, ncross = None, nprogeny = None, replace = None, **kwargs):
        """
        Select parents for breeding.

        Parameters
        ----------
        pgmat : PhasedGenotypeMatrix
            Phased genotype matrix containing full genome information.
        gmat : GenotypeMatrix
            Genotype matrix containing genotype data (phased or unphased)
        ptdf : PhenotypeDataFrame
            Phenotype dataframe
        bvmat : BreedingValueMatrix
            Breeding value matrix
        gpmod : GenomicModel
            Genomic prediction model
        t_cur : int
            Current generation number.
        t_max : int
            Maximum (deadline) generation number.
        miscout : dict, None, default = None
            Pointer to a dictionary for miscellaneous user defined output.
<<<<<<< HEAD
            If dict, write to dict (may overwrite previously defined fields).
            If None, user defined output is not calculated or stored.
=======
            If ``dict``, write to dict (may overwrite previously defined fields).
            If ``None``, user defined output is not calculated or stored.
>>>>>>> 66b5b0d6
        method : str
            Options: "single", "pareto"
        nparent : int, None
            Number of parents. If ``None``, use default.
        ncross : int, None
            Number of crosses per configuration. If ``None``, use default.
        nprogeny : int
            Number of progeny per cross. If ``None``, use default.
        replace : bool, None
            Whether to sample parents with or without replacement. If ``None``,
            use default.
        kwargs : dict
            Additional keyword arguments.

        Returns
        -------
        out : tuple
<<<<<<< HEAD
            A tuple containing four objects: (pgmat, sel, ncross, nprogeny)
            pgmat : PhasedGenotypeMatrix
                A PhasedGenotypeMatrix of parental candidates.
            sel : numpy.ndarray
                Array of indices specifying a cross pattern. Each index
                corresponds to an individual in 'pgmat'.
            ncross : numpy.ndarray
                Number of crosses to perform per cross pattern.
            nprogeny : numpy.ndarray
                Number of progeny to generate per cross.
=======
            A tuple containing four objects: ``(pgmat, sel, ncross, nprogeny)``.

            Where:

            - ``pgmat`` is a PhasedGenotypeMatrix of parental candidates.
            - ``sel`` is a ``numpy.ndarray`` of indices specifying a cross
              pattern. Each index corresponds to an individual in ``pgmat``.
            - ``ncross`` is a ``numpy.ndarray`` specifying the number of
              crosses to perform per cross pattern.
            - ``nprogeny`` is a ``numpy.ndarray`` specifying the number of
              progeny to generate per cross.
>>>>>>> 66b5b0d6
        """
        # get default parameters if any are None
        if nparent is None:
            nparent = self.nparent
        if ncross is None:
            ncross = self.ncross
        if nprogeny is None:
            nprogeny = self.nprogeny
        if replace is None:
            replace = self.replace

        # make random selection decision
        sel = self.rng.choice(
            pgmat.ntaxa,            # number of taxa to select from
            size = nparent,
            replace = replace
        )

        return pgmat, sel, ncross, nprogeny

    def objfn(self, pgmat, gmat, ptdf, bvmat, gpmod, t_cur, t_max, trans = None, trans_kwargs = None, **kwargs):
        """
        Return a selection objective function for the provided datasets.

        Parameters
        ----------
        pgmat : PhasedGenotypeMatrix
            Not used by this function.
        gmat : GenotypeMatrix
            Input genotype matrix.
        ptdf : PhenotypeDataFrame
            Not used by this function.
        bvmat : BreedingValueMatrix
            Not used by this function.
        gpmod : LinearGenomicModel
            Linear genomic prediction model.

        Returns
        -------
        outfn : function
            A selection objective function for the specified problem.
        """
        # get default parameters if any are None
        if trans is None:
            trans = self.objfn_trans
        if trans_kwargs is None:
            trans_kwargs = self.objfn_trans_kwargs

        # get parameters/pointers
        n = gmat.ntaxa      # get number of taxa
        t = gpmod.ntrait    # get number of traits
        rng = self.rng      # get random number generator

        # copy objective function and modify default values
        # this avoids using functools.partial and reduces function execution time.
        outfn = types.FunctionType(
            self.objfn_static.__code__,         # byte code pointer
            self.objfn_static.__globals__,      # global variables
            None,                               # new name for the function
            (n, t, rng, trans, trans_kwargs),   # default values for arguments
            self.objfn_static.__closure__       # closure byte code pointer
        )

        return outfn

    def objfn_vec(self, pgmat, gmat, ptdf, bvmat, gpmod, t_cur, t_max, trans = None, trans_kwargs = None, **kwargs):
        """
        Return a vectorized selection objective function for the provided datasets.

        Parameters
        ----------
        pgmat : PhasedGenotypeMatrix
            Not used by this function.
        gmat : GenotypeMatrix
            Input genotype matrix.
        ptdf : PhenotypeDataFrame
            Not used by this function.
        bvmat : BreedingValueMatrix
            Not used by this function.
        gpmod : LinearGenomicModel
            Linear genomic prediction model.

        Returns
        -------
        outfn : function
            A vectorized selection objective function for the specified problem.
        """
        # get default parameters if any are None
        if trans is None:
            trans = self.objfn_trans
        if trans_kwargs is None:
            trans_kwargs = self.objfn_trans_kwargs

        # get parameters/pointers
        n = gmat.mat.shape[0]   # get number of taxa
        t = gpmod.beta.shape[1] # get number of traits
        rng = self.rng          # get random number generator

        # copy objective function and modify default values
        # this avoids using functools.partial and reduces function execution time.
        outfn = types.FunctionType(
            self.objfn_vec_static.__code__,     # byte code pointer
            self.objfn_vec_static.__globals__,  # global variables
            None,                               # new name for the function
            (n, t, rng, trans, trans_kwargs),   # default values for arguments
            self.objfn_vec_static.__closure__   # closure byte code pointer
        )

        return outfn

    def pareto(self, pgmat, gmat, ptdf, bvmat, gpmod, t_cur, t_max, miscout = None, **kwargs):
        """
        Random selection has no Pareto frontier since it has no objective function.
        Raises RuntimeError.

        Parameters
        ----------
        pgmat : PhasedGenotypeMatrix
            Genomes
        gmat : GenotypeMatrix
            Genotypes
        ptdf : PhenotypeDataFrame
            Phenotype dataframe
        bvmat : BreedingValueMatrix
            Breeding value matrix
        gpmod : GenomicModel
            Genomic prediction model
        t_cur : int
            Current generation number.
        t_max : int
            Maximum (deadline) generation number.
        miscout : dict, None, default = None
            Pointer to a dictionary for miscellaneous user defined output.
            If ``dict``, write to dict (may overwrite previously defined fields).
            If ``None``, user defined output is not calculated or stored.
        kwargs : dict
            Additional keyword arguments.
        """
        raise RuntimeError("Random selection has no Pareto frontier since it has no objective function.")

    ############################################################################
    ############################## Static Methods ##############################
    ############################################################################
    @staticmethod
    def objfn_static(sel, n, t, rng, trans, kwargs):
        """
        Randomly assign a score in the range :math:`[-1,1)` individuals for each trait.

        Parameters
        ----------
        sel : numpy.ndarray, None
            A selection indices matrix of shape ``(k,)``.

            Where:

            - ``k`` is the number of individuals to select.

            Each index indicates which individuals to select.
            Each index in ``sel`` represents a single individual's row.
            If ``sel`` is None, use all individuals.
        n : int
            The number of individuals available for selection.
        t : int
            The number of traits.
        rng : numpy.Generator
            Random number generator.
        trans : function or callable
            A transformation operator to alter the output.
            Function must adhere to the following standard:

            - Must accept a single ``numpy.ndarray`` argument.
            - Must return a single object, whether scalar or ``numpy.ndarray``.
        kwargs : dict
            Dictionary of keyword arguments to pass to ``trans`` function.

        Returns
        -------
        cgs : numpy.ndarray
            A GEBV matrix of shape ``(t,)`` if ``trans`` is ``None``.
            Otherwise, of shape specified by ``trans``.

            Where:

            - ``t`` is the number of traits.
        """
        # get random number vector lengths
        nsel = n if sel is None else len(sel)   # get number of individuals
        ntrait = t                              # get number of traits

        # randomly sample from uniform distribution
        # Step 1: (k,t)                 # randomly score individuals
        # Step 2: (k,t).sum(0) -> (t,)  # sum across individuals
        rs = rng.uniform(-1.0, 1.0, (nsel,ntrait)).sum(0)

        # apply transformations
        # (t,) ---trans---> (?,)
        if trans:
            rs = trans(rs, **kwargs)

        return rs

    @staticmethod
    def objfn_vec_static(sel, n, t, rng, trans, kwargs):
        """
        Randomly assign a score in the range :math:`[-1,1)` individuals for
        each trait.

        Parameters
        ----------
        sel : numpy.ndarray, None
            A selection indices matrix of shape ``(j,k)``.

            Where:

            - ``j`` is the number of selection configurations.
            - ``k`` is the number of individuals to select.

            Each index indicates which individuals to select.
            Each index in ``sel`` represents a single individual's row.
            If ``sel`` is None, score each individual separately: (n,1)
        n : int
            The number of individuals available for selection.
        t : int
            The number of traits.
        trans : function or callable
            A transformation operator to alter the output.
            Function must adhere to the following standard:

            - Must accept a single numpy.ndarray argument.
            - Must return a single object, whether scalar or ``numpy.ndarray``.
        kwargs : dict
            Dictionary of keyword arguments to pass to ``trans`` function.

        Returns
        -------
        cgs : numpy.ndarray
            A GEBV matrix of shape ``(j,t)`` if ``trans`` is ``None``.
            Otherwise, of shape specified by ``trans``.

            Where:

            - ``j`` is the number of selection configurations.
            - ``t`` is the number of traits.
        """
        # get random number vector lengths
        nsel = (n,1) if sel is None else sel.shape  # get number of individuals (j,k)
        ntrait = (t,)                               # get number of traits (t,)

        # randomly sample from uniform distribution
        # Step 1: (j,k,t)                   # randomly score individuals
        # Step 2: (j,k,t).sum(1) -> (j,t)   # sum across individuals
        rs = rng.uniform(-1.0, 1.0, nsel+ntrait).sum(1)

        # apply transformations
        # (j,t) ---trans---> (?,?)
        if trans:
            rs = trans(rs, **kwargs)

        return rs<|MERGE_RESOLUTION|>--- conflicted
+++ resolved
@@ -89,13 +89,8 @@
             Maximum (deadline) generation number.
         miscout : dict, None, default = None
             Pointer to a dictionary for miscellaneous user defined output.
-<<<<<<< HEAD
-            If dict, write to dict (may overwrite previously defined fields).
-            If None, user defined output is not calculated or stored.
-=======
             If ``dict``, write to dict (may overwrite previously defined fields).
             If ``None``, user defined output is not calculated or stored.
->>>>>>> 66b5b0d6
         method : str
             Options: "single", "pareto"
         nparent : int, None
@@ -113,18 +108,6 @@
         Returns
         -------
         out : tuple
-<<<<<<< HEAD
-            A tuple containing four objects: (pgmat, sel, ncross, nprogeny)
-            pgmat : PhasedGenotypeMatrix
-                A PhasedGenotypeMatrix of parental candidates.
-            sel : numpy.ndarray
-                Array of indices specifying a cross pattern. Each index
-                corresponds to an individual in 'pgmat'.
-            ncross : numpy.ndarray
-                Number of crosses to perform per cross pattern.
-            nprogeny : numpy.ndarray
-                Number of progeny to generate per cross.
-=======
             A tuple containing four objects: ``(pgmat, sel, ncross, nprogeny)``.
 
             Where:
@@ -136,7 +119,6 @@
               crosses to perform per cross pattern.
             - ``nprogeny`` is a ``numpy.ndarray`` specifying the number of
               progeny to generate per cross.
->>>>>>> 66b5b0d6
         """
         # get default parameters if any are None
         if nparent is None:
