--- conflicted
+++ resolved
@@ -90,13 +90,8 @@
             Maximum (deadline) generation number.
         miscout : dict, None, default = None
             Pointer to a dictionary for miscellaneous user defined output.
-<<<<<<< HEAD
-            If dict, write to dict (may overwrite previously defined fields).
-            If None, user defined output is not calculated or stored.
-=======
             If ``dict``, write to dict (may overwrite previously defined fields).
             If ``None``, user defined output is not calculated or stored.
->>>>>>> 66b5b0d6
         method : str
             Options: "single", "pareto"
         nparent : int
@@ -108,18 +103,6 @@
         Returns
         -------
         out : tuple
-<<<<<<< HEAD
-            A tuple containing four objects: (pgmat, sel, ncross, nprogeny)
-            pgmat : PhasedGenotypeMatrix
-                A PhasedGenotypeMatrix of parental candidates.
-            sel : numpy.ndarray
-                Array of indices specifying a cross pattern. Each index
-                corresponds to an individual in 'pgmat'.
-            ncross : numpy.ndarray
-                Number of crosses to perform per cross pattern.
-            nprogeny : numpy.ndarray
-                Number of progeny to generate per cross.
-=======
             A tuple containing four objects: ``(pgmat, sel, ncross, nprogeny)``.
 
             Where:
@@ -131,7 +114,6 @@
               crosses to perform per cross pattern.
             - ``nprogeny`` is a ``numpy.ndarray`` specifying the number of
               progeny to generate per cross.
->>>>>>> 66b5b0d6
         """
         # get default parameters if any are None
         if nparent is None:
@@ -238,11 +220,7 @@
         pgmat : PhasedGenotypeMatrix
             Not used by this function.
         gmat : GenotypeMatrix
-<<<<<<< HEAD
-            Used by this function. Input genotype matrix.
-=======
             Input genotype matrix.
->>>>>>> 66b5b0d6
         ptdf : PhenotypeDataFrame
             Not used by this function.
         bvmat : BreedingValueMatrix
@@ -279,36 +257,25 @@
 
     def objfn_vec(self, pgmat, gmat, ptdf, bvmat, gpmod, t_cur, t_max, trans = None, trans_kwargs = None, **kwargs):
         """
-<<<<<<< HEAD
-        Return a vectorized objective function.
-=======
         Return a vectorized selection objective function for the provided datasets.
->>>>>>> 66b5b0d6
 
         Parameters
         ----------
         pgmat : PhasedGenotypeMatrix
             Not used by this function.
         gmat : GenotypeMatrix
-<<<<<<< HEAD
-            Used by this function. Input genotype matrix.
-=======
             Input genotype matrix.
->>>>>>> 66b5b0d6
         ptdf : PhenotypeDataFrame
             Not used by this function.
         bvmat : BreedingValueMatrix
             Not used by this function.
         gpmod : LinearGenomicModel
             Linear genomic prediction model.
-<<<<<<< HEAD
-=======
 
         Returns
         -------
         outfn : function
             A vectorized selection objective function for the specified problem.
->>>>>>> 66b5b0d6
         """
         # get default parameters if any are None
         if trans is None:
@@ -354,36 +321,14 @@
             Maximum (deadline) generation number.
         miscout : dict, None, default = None
             Pointer to a dictionary for miscellaneous user defined output.
-<<<<<<< HEAD
-            If dict, write to dict (may overwrite previously defined fields).
-            If None, user defined output is not calculated or stored.
-        **kwargs
-=======
             If ``dict``, write to dict (may overwrite previously defined fields).
             If ``None``, user defined output is not calculated or stored.
         kwargs : dict
->>>>>>> 66b5b0d6
             Additional keyword arguments.
 
         Returns
         -------
         out : tuple
-<<<<<<< HEAD
-            A tuple containing two objects (frontier, sel_config)
-            Elements
-            --------
-            frontier : numpy.ndarray
-                Array of shape (q,v) containing Pareto frontier points.
-                Where:
-                    'q' is the number of points in the frontier.
-                    'v' is the number of objectives for the frontier.
-            sel_config : numpy.ndarray
-                Array of shape (q,k) containing parent selection decisions for
-                each corresponding point in the Pareto frontier.
-                Where:
-                    'q' is the number of points in the frontier.
-                    'k' is the number of search space decision variables.
-=======
             A tuple containing two objects ``(frontier, sel_config)``.
 
             Where:
@@ -399,7 +344,6 @@
             - ``q`` is the number of points in the frontier.
             - ``v`` is the number of objectives for the frontier.
             - ``k`` is the number of search space decision variables.
->>>>>>> 66b5b0d6
         """
         if nparent is None:
             nparent = self.nparent
