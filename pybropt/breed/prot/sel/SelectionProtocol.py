class SelectionProtocol:
    """docstring for SelectionProtocol."""

    ############################################################################
    ########################## Special Object Methods ##########################
    ############################################################################
    def __init__(self, **kwargs):
        """
        Constructor for the abstract class SelectionProtocol.

        Parameters
        ----------
        kwargs : dict
            Additional keyword arguments.
        """
        super(SelectionProtocol, self).__init__()

    ############################################################################
    ############################ Object Properties #############################
    ############################################################################

    ############################################################################
    ############################## Object Methods ##############################
    ############################################################################
    def select(self, pgmat, gmat, ptdf, bvmat, gpmod, t_cur, t_max, miscout, **kwargs):
        """
        Select individuals for breeding.

        Parameters
        ----------
        pgmat : PhasedGenotypeMatrix
            Genomes
        gmat : GenotypeMatrix
            Genotypes
        ptdf : PhenotypeDataFrame
            Phenotype dataframe
        bvmat : BreedingValueMatrix
            Breeding value matrix
        gpmod : GenomicModel
            Genomic prediction model
        t_cur : int
            Current generation number.
        t_max : int
            Maximum (deadline) generation number.
        miscout : dict, None
            Pointer to a dictionary for miscellaneous user defined output.
<<<<<<< HEAD
            If dict, write to dict (may overwrite previously defined fields).
            If None, user defined output is not calculated or stored.
        **kwargs
=======
            If ``dict``, write to dict (may overwrite previously defined fields).
            If ``None``, user defined output is not calculated or stored.
        kwargs : dict
>>>>>>> 66b5b0d6
            Additional keyword arguments.

        Returns
        -------
        out : tuple
<<<<<<< HEAD
            A tuple containing four objects: (pgmat, sel, ncross, nprogeny)
            pgmat : PhasedGenotypeMatrix
                A PhasedGenotypeMatrix of parental candidates.
            sel : numpy.ndarray
                Array of indices specifying a cross pattern. Each index
                corresponds to an individual in 'pgmat'.
            ncross : numpy.ndarray
                Number of crosses to perform per cross pattern.
            nprogeny : numpy.ndarray
                Number of progeny to generate per cross.
=======
            A tuple containing four objects: ``(pgmat, sel, ncross, nprogeny)``.

            Where:

            - ``pgmat`` is a PhasedGenotypeMatrix of parental candidates.
            - ``sel`` is a ``numpy.ndarray`` of indices specifying a cross
              pattern. Each index corresponds to an individual in ``pgmat``.
            - ``ncross`` is a ``numpy.ndarray`` specifying the number of
              crosses to perform per cross pattern.
            - ``nprogeny`` is a ``numpy.ndarray`` specifying the number of
              progeny to generate per cross.
>>>>>>> 66b5b0d6
        """
        raise NotImplementedError("method is abstract")

    def objfn(self, pgmat, gmat, ptdf, bvmat, gpmod, t_cur, t_max, **kwargs):
        """
        Return an objective function constructed from inputs for fast calling.

        Parameters
        ----------
        pgmat : PhasedGenotypeMatrix
            Genomes
        gmat : GenotypeMatrix
            Genotypes
        ptdf : PhenotypeDataFrame
            Phenotype dataframe
        bvmat : BreedingValueMatrix
            Breeding value matrix
        gpmod : GenomicModel
            Genomic prediction model
        t_cur : int
            Current generation number.
        t_max : int
            Maximum (deadline) generation number.
        kwargs : dict
            Additional keyword arguments.

        Returns
        -------
        out : function
            A selection objective function for the specified problem.
        """
        raise NotImplementedError("method is abstract")

    def objfn_vec(self, pgmat, gmat, ptdf, bvmat, gpmod, t_cur, t_max, **kwargs):
        """
        Return a vectorized objective function constructed from inputs for fast
        calling.

        Parameters
        ----------
        pgmat : PhasedGenotypeMatrix
            Genomes
        gmat : GenotypeMatrix
            Genotypes
        ptdf : PhenotypeDataFrame
            Phenotype dataframe
        bvmat : BreedingValueMatrix
            Breeding value matrix
        gpmod : GenomicModel
            Genomic prediction model
        t_cur : int
            Current generation number.
        t_max : int
            Maximum (deadline) generation number.
        kwargs : dict
            Additional keyword arguments.

        Returns
        -------
        out : function
            A vectorized selection objective function for the specified problem.
        """
        raise NotImplementedError("method is abstract")

    def pareto(self, pgmat, gmat, ptdf, bvmat, gpmod, t_cur, t_max, miscout, **kwargs):
        """
        Calculate a Pareto frontier for objectives.

        Parameters
        ----------
        pgmat : PhasedGenotypeMatrix
            Genomes
        gmat : GenotypeMatrix
            Genotypes
        ptdf : PhenotypeDataFrame
            Phenotype dataframe
        bvmat : BreedingValueMatrix
            Breeding value matrix
        gpmod : GenomicModel
            Genomic prediction model
        t_cur : int
            Current generation number.
        t_max : int
            Maximum (deadline) generation number.
        miscout : dict, None
            Pointer to a dictionary for miscellaneous user defined output.
<<<<<<< HEAD
            If dict, write to dict (may overwrite previously defined fields).
            If None, user defined output is not calculated or stored.
        **kwargs
=======
            If ``dict``, write to dict (may overwrite previously defined fields).
            If ``None``, user defined output is not calculated or stored.
        kwargs : dict
>>>>>>> 66b5b0d6
            Additional keyword arguments.

        Returns
        -------
        out : tuple
<<<<<<< HEAD
            A tuple containing two objects (frontier, sel_config)
            Elements
            --------
            frontier : numpy.ndarray
                Array of shape (q,v) containing Pareto frontier points.
                Where:
                    'q' is the number of points in the frontier.
                    'v' is the number of objectives for the frontier.
            sel_config : numpy.ndarray
                Array of shape (q,k) containing parent selection decisions for
                each corresponding point in the Pareto frontier.
                Where:
                    'q' is the number of points in the frontier.
                    'k' is the number of search space decision variables.
=======
            A tuple containing two objects ``(frontier, sel_config)``.

            Where:

            - ``frontier`` is a ``numpy.ndarray`` of shape ``(q,v)`` containing
              Pareto frontier points.
            - ``sel_config`` is a ``numpy.ndarray`` of shape ``(q,k)`` containing
              parent selection decisions for each corresponding point in the
              Pareto frontier.

            Where:

            - ``q`` is the number of points in the frontier.
            - ``v`` is the number of objectives for the frontier.
            - ``k`` is the number of search space decision variables.
>>>>>>> 66b5b0d6
        """
        raise NotImplementedError("method is abstract")

    ############################################################################
    ############################## Static Methods ##############################
    ############################################################################
    @staticmethod
    def objfn_static(sel, *args):
        """
        Objective function for the selection protocol.

        Parameters
        ----------
        sel : numpy.ndarray, None
            A selection vector of shape ``(k,)``.

            Where:

            - ``k`` is the number of individuals.
        args : tuple
            Additional arguments.

        Returns
        -------
        out : numpy.ndarray, scalar
            An array of objective function values of shape ``(o,)`` or a scalar.

            Where:

            - ``o`` is the number of objectives.
        """
        raise NotImplementedError("method is abstract")

    @staticmethod
    def objfn_vec_static(sel, *args):
        """
        Vectorized objective function for the selection protocol.

        Parameters
        ----------
        sel : numpy.ndarray, None
            A selection vector of shape ``(j,k)``.

            Where:

            - ``j`` is the number of selection configurations.
            - ``k`` is the number of individuals.
        args : tuple
            Additional arguments.

        Returns
        -------
        out : numpy.ndarray
            An array of objective function values of shape ``(j,o)`` or
            ``(j,)``.

            Where:

            - ``j`` is the number of selection configurations.
            - ``o`` is the number of objectives.
        """
        raise NotImplementedError("method is abstract")



################################################################################
################################## Utilities ###################################
################################################################################
def is_SelectionProtocol(v):
    return isinstance(v, SelectionProtocol)

def check_is_SelectionProtocol(v, vname):
    if not isinstance(v, SelectionProtocol):
        raise TypeError("variable '{0}' must be a SelectionProtocol".format(vname))

def cond_check_is_SelectionProtocol(v, vname, cond=(lambda s: s is not None)):
    if cond(v):
        check_is_SelectionProtocol(v, vname)<|MERGE_RESOLUTION|>--- conflicted
+++ resolved
@@ -44,32 +44,14 @@
             Maximum (deadline) generation number.
         miscout : dict, None
             Pointer to a dictionary for miscellaneous user defined output.
-<<<<<<< HEAD
-            If dict, write to dict (may overwrite previously defined fields).
-            If None, user defined output is not calculated or stored.
-        **kwargs
-=======
             If ``dict``, write to dict (may overwrite previously defined fields).
             If ``None``, user defined output is not calculated or stored.
         kwargs : dict
->>>>>>> 66b5b0d6
             Additional keyword arguments.
 
         Returns
         -------
         out : tuple
-<<<<<<< HEAD
-            A tuple containing four objects: (pgmat, sel, ncross, nprogeny)
-            pgmat : PhasedGenotypeMatrix
-                A PhasedGenotypeMatrix of parental candidates.
-            sel : numpy.ndarray
-                Array of indices specifying a cross pattern. Each index
-                corresponds to an individual in 'pgmat'.
-            ncross : numpy.ndarray
-                Number of crosses to perform per cross pattern.
-            nprogeny : numpy.ndarray
-                Number of progeny to generate per cross.
-=======
             A tuple containing four objects: ``(pgmat, sel, ncross, nprogeny)``.
 
             Where:
@@ -81,7 +63,6 @@
               crosses to perform per cross pattern.
             - ``nprogeny`` is a ``numpy.ndarray`` specifying the number of
               progeny to generate per cross.
->>>>>>> 66b5b0d6
         """
         raise NotImplementedError("method is abstract")
 
@@ -168,36 +149,14 @@
             Maximum (deadline) generation number.
         miscout : dict, None
             Pointer to a dictionary for miscellaneous user defined output.
-<<<<<<< HEAD
-            If dict, write to dict (may overwrite previously defined fields).
-            If None, user defined output is not calculated or stored.
-        **kwargs
-=======
             If ``dict``, write to dict (may overwrite previously defined fields).
             If ``None``, user defined output is not calculated or stored.
         kwargs : dict
->>>>>>> 66b5b0d6
             Additional keyword arguments.
 
         Returns
         -------
         out : tuple
-<<<<<<< HEAD
-            A tuple containing two objects (frontier, sel_config)
-            Elements
-            --------
-            frontier : numpy.ndarray
-                Array of shape (q,v) containing Pareto frontier points.
-                Where:
-                    'q' is the number of points in the frontier.
-                    'v' is the number of objectives for the frontier.
-            sel_config : numpy.ndarray
-                Array of shape (q,k) containing parent selection decisions for
-                each corresponding point in the Pareto frontier.
-                Where:
-                    'q' is the number of points in the frontier.
-                    'k' is the number of search space decision variables.
-=======
             A tuple containing two objects ``(frontier, sel_config)``.
 
             Where:
@@ -213,7 +172,6 @@
             - ``q`` is the number of points in the frontier.
             - ``v`` is the number of objectives for the frontier.
             - ``k`` is the number of search space decision variables.
->>>>>>> 66b5b0d6
         """
         raise NotImplementedError("method is abstract")
 
