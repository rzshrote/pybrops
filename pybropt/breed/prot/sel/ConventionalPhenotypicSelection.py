--- conflicted
+++ resolved
@@ -87,39 +87,6 @@
             Maximum (deadline) generation number.
         miscout : dict, None, default = None
             Pointer to a dictionary for miscellaneous user defined output.
-<<<<<<< HEAD
-            If dict, write to dict (may overwrite previously defined fields).
-            If None, user defined output is not calculated or stored.
-        geno : dict
-            A dict containing genotypic data for all breeding populations.
-            Must have the following fields:
-                Field | Type                         | Description
-                ------+------------------------------+--------------------------
-                cand  | PhasedGenotypeMatrix         | Parental candidate breeding population
-                main  | PhasedGenotypeMatrix         | Main breeding population
-                queue | List of PhasedGenotypeMatrix | Breeding populations on queue
-                ""
-        bval : dict
-            A dict containing breeding value data.
-            Must have the following fields:
-                Field      | Type                        | Description
-                -----------+-----------------------------+----------------------
-                cand       | BreedingValueMatrix         | Parental candidate breeding population breeding values
-                cand_true  | BreedingValueMatrix         | Parental candidate population true breeding values
-                main       | BreedingValueMatrix         | Main breeding population breeding values
-                main_true  | BreedingValueMatrix         | Main breeding population true breeding values
-        gmod : dict
-            A dict containing genomic models.
-            Must have the following fields:
-                Field | Type                 | Description
-                ------+----------------------+----------------------------------
-                cand  | GenomicModel         | Parental candidate breeding population genomic model
-                main  | GenomicModel         | Main breeding population genomic model
-                true  | GenomicModel         | True genomic model for trait(s)
-        k : int
-        traitwt : numpy.ndarray
-        **kwargs
-=======
             If ``dict``, write to dict (may overwrite previously defined fields).
             If ``None``, user defined output is not calculated or stored.
         method : str
@@ -128,24 +95,11 @@
         ncross : int
         nprogeny : int
         kwargs : dict
->>>>>>> 66b5b0d6
             Additional keyword arguments.
 
         Returns
         -------
         out : tuple
-<<<<<<< HEAD
-            A tuple containing four objects: (pgvmat, sel, ncross, nprogeny)
-            pgvmat : PhasedGenotypeMatrix
-                A PhasedGenotypeMatrix of parental candidates.
-            sel : numpy.ndarray
-                Array of indices specifying a cross pattern. Each index
-                corresponds to an individual in 'pgvmat'.
-            ncross : numpy.ndarray
-                Number of crosses to perform per cross pattern.
-            nprogeny : numpy.ndarray
-                Number of progeny to generate per cross.
-=======
             A tuple containing four objects: ``(pgmat, sel, ncross, nprogeny)``.
 
             Where:
@@ -157,7 +111,6 @@
               crosses to perform per cross pattern.
             - ``nprogeny`` is a ``numpy.ndarray`` specifying the number of
               progeny to generate per cross.
->>>>>>> 66b5b0d6
         """
         # get default parameters if any are None
         if nparent is None:
@@ -373,22 +326,6 @@
         Returns
         -------
         out : tuple
-<<<<<<< HEAD
-            A tuple containing two objects (frontier, sel_config)
-            Elements
-            --------
-            frontier : numpy.ndarray
-                Array of shape (q,v) containing Pareto frontier points.
-                Where:
-                    'q' is the number of points in the frontier.
-                    'v' is the number of objectives for the frontier.
-            sel_config : numpy.ndarray
-                Array of shape (q,k) containing parent selection decisions for
-                each corresponding point in the Pareto frontier.
-                Where:
-                    'q' is the number of points in the frontier.
-                    'k' is the number of search space decision variables.
-=======
             A tuple containing two objects ``(frontier, sel_config)``.
 
             Where:
@@ -404,7 +341,6 @@
             - ``q`` is the number of points in the frontier.
             - ``v`` is the number of objectives for the frontier.
             - ``k`` is the number of search space decision variables.
->>>>>>> 66b5b0d6
         """
         if nparent is None:
             nparent = self.nparent
