--- conflicted
+++ resolved
@@ -79,13 +79,8 @@
             Number of progeny to generate per cross.
         miscout : dict, None, default = None
             Pointer to a dictionary for miscellaneous user defined output.
-<<<<<<< HEAD
-            If dict, write to dict (may overwrite previously defined fields).
-            If None, user defined output is not calculated or stored.
-=======
             If ``dict``, write to dict (may overwrite previously defined fields).
             If ``None``, user defined output is not calculated or stored.
->>>>>>> 66b5b0d6
         s : int, default = 0
             Number of generations of single seed descent post-cross pattern.
         kwargs : dict
