"""
Module containing mating simulation protocols.
"""

# import libraries; order dependent

# import helper functions
<<<<<<< HEAD
from .mate_util import *

# import classes
from .MatingProtocol import *
from .SelfCross import *
from .TwoWayCross import *
from .TwoWayDHCross import *
from .GenerationalTwoWayDHCross import *
from .FamilyGroupTwoWayDHCross import *
from .ThreeWayCross import *
from .ThreeWayDHCross import *
from .FourWayCross import *
from .FourWayDHCross import *

=======
from . import util

# abstract classes
from . import MatingProtocol

# concrete classes
from . import SelfCross
from . import TwoWayCross
from . import TwoWayDHCross
from . import GenerationalTwoWayDHCross
from . import FamilyGroupTwoWayDHCross
from . import ThreeWayCross
from . import ThreeWayDHCross
from . import FourWayCross
from . import FourWayDHCross

>>>>>>> 66b5b0d6
<|MERGE_RESOLUTION|>--- conflicted
+++ resolved
@@ -1,40 +1,22 @@
-"""
-Module containing mating simulation protocols.
-"""
-
-# import libraries; order dependent
-
-# import helper functions
-<<<<<<< HEAD
-from .mate_util import *
-
-# import classes
-from .MatingProtocol import *
-from .SelfCross import *
-from .TwoWayCross import *
-from .TwoWayDHCross import *
-from .GenerationalTwoWayDHCross import *
-from .FamilyGroupTwoWayDHCross import *
-from .ThreeWayCross import *
-from .ThreeWayDHCross import *
-from .FourWayCross import *
-from .FourWayDHCross import *
-
-=======
-from . import util
-
-# abstract classes
-from . import MatingProtocol
-
-# concrete classes
-from . import SelfCross
-from . import TwoWayCross
-from . import TwoWayDHCross
-from . import GenerationalTwoWayDHCross
-from . import FamilyGroupTwoWayDHCross
-from . import ThreeWayCross
-from . import ThreeWayDHCross
-from . import FourWayCross
-from . import FourWayDHCross
-
->>>>>>> 66b5b0d6
+"""
+Module containing mating simulation protocols.
+"""
+
+# import libraries; order dependent
+
+# import helper functions
+from . import util
+
+# abstract classes
+from . import MatingProtocol
+
+# concrete classes
+from . import SelfCross
+from . import TwoWayCross
+from . import TwoWayDHCross
+from . import GenerationalTwoWayDHCross
+from . import FamilyGroupTwoWayDHCross
+from . import ThreeWayCross
+from . import ThreeWayDHCross
+from . import FourWayCross
+from . import FourWayDHCross