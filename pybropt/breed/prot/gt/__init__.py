"""
Module containing genotyping protocols.
"""
# order dependent imports
<<<<<<< HEAD
from .GenotypingProtocol import *

from .DenseUnphasedGenotyping import *
=======

# abstract classes
from . import GenotypingProtocol

# concrete classes
from . import DenseUnphasedGenotyping
>>>>>>> 66b5b0d6
<|MERGE_RESOLUTION|>--- conflicted
+++ resolved
@@ -2,15 +2,9 @@
 Module containing genotyping protocols.
 """
 # order dependent imports
-<<<<<<< HEAD
-from .GenotypingProtocol import *
-
-from .DenseUnphasedGenotyping import *
-=======
 
 # abstract classes
 from . import GenotypingProtocol
 
 # concrete classes
-from . import DenseUnphasedGenotyping
->>>>>>> 66b5b0d6
+from . import DenseUnphasedGenotyping