"""
Module containing the abstract class GenotypingProtocol and its service functions.
"""

class GenotypingProtocol:
    """docstring for GenotypingProtocol."""

    ############################################################################
    ########################## Special Object Methods ##########################
    ############################################################################
    def __init__(self, **kwargs):
        """
        Constructor for the abstract class GenotypingProtocol.

        Parameters
        ----------
        kwargs : dict
            Additional keyword arguments.
        """
        super(GenotypingProtocol, self).__init__()

    ############################################################################
    ############################## Object Methods ##############################
    ############################################################################
    def genotype(self, pgmat, miscout, **kwargs):
        """
        Genotype a genome.

        Parameters
        ----------
        pgmat : PhasedGenotypeMatrix
            A phased genotype matrix representing the whole simulated genome.
        miscout : dict, None
            Pointer to a dictionary for miscellaneous user defined output.
            If dict, write to dict (may overwrite previously defined fields).
            If None, user defined output is not calculated or stored.
<<<<<<< HEAD
        **kwargs : dict
=======
        kwargs : dict
>>>>>>> 66b5b0d6
            Additional keyword arguments.

        Returns
        -------
        out : GenotypeMatrix
            A GenotypeMatrix of genotyped individuals.
        """
        raise NotImplementedError("method is abstract")



################################################################################
################################## Utilities ###################################
################################################################################
def is_GenotypingProtocol(v):
    """
    Determine whether an object is a GenotypingProtocol.

    Parameters
    ----------
    v : object
        Any Python object to test.

    Returns
    -------
    out : bool
        True or False for whether v is a GenotypingProtocol object instance.
    """
    return isinstance(v, GenotypingProtocol)

def check_is_GenotypingProtocol(v, varname):
    """
    Check if object is of type GenotypingProtocol. Otherwise raise TypeError.

    Parameters
    ----------
    v : object
        Any Python object to test.
    varname : str
        Name of variable to print in TypeError message.
    """
    if not isinstance(v, GenotypingProtocol):
        raise TypeError("'%s' must be a GenotypingProtocol." % varname)

def cond_check_is_GenotypingProtocol(v, varname, cond=(lambda s: s is not None)):
    """
    Conditionally check if object is of type GenotypingProtocol. Otherwise raise TypeError.

    Parameters
    ----------
    v : object
        Any Python object to test.
    varname : str
        Name of variable to print in TypeError message.
    cond : function
        A function returning True/False for whether to test if is a GenotypingProtocol.
    """
    if cond(v):
        check_is_GenotypingProtocol(v, varname)<|MERGE_RESOLUTION|>--- conflicted
+++ resolved
@@ -34,11 +34,7 @@
             Pointer to a dictionary for miscellaneous user defined output.
             If dict, write to dict (may overwrite previously defined fields).
             If None, user defined output is not calculated or stored.
-<<<<<<< HEAD
-        **kwargs : dict
-=======
         kwargs : dict
->>>>>>> 66b5b0d6
             Additional keyword arguments.
 
         Returns
