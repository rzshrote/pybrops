--- conflicted
+++ resolved
@@ -3,15 +3,9 @@
 import pandas
 
 import pybropt.core.random
-<<<<<<< HEAD
-from . import PhenotypingProtocol
-from pybropt.popgen.ptdf import DictPhenotypeDataFrame
-from pybropt.model.gmod import check_is_GenomicModel
-=======
 from pybropt.breed.prot.pt.PhenotypingProtocol import PhenotypingProtocol
 from pybropt.popgen.ptdf.DictPhenotypeDataFrame import DictPhenotypeDataFrame
 from pybropt.model.gmod.GenomicModel import check_is_GenomicModel
->>>>>>> 66b5b0d6
 
 from pybropt.core.error import check_is_positive
 from pybropt.core.error import check_ndarray_is_1d
@@ -41,23 +35,6 @@
             Number of environments.
         nrep : int, numpy.ndarray
             Number of replications per environment.
-<<<<<<< HEAD
-            --------------------------------------------------------------------
-            If int:
-                Broadcast 'nrep' to an array of shape (nenv,)
-            If numpy.ndarray:
-                Must be of shape (nenv,)
-            --------------------------------------------------------------------
-        var_env : numeric, numpy.ndarray
-            Environmental variance parameter for each trait.
-            Determines distribution of fixed effect added to each environment.
-            --------------------------------------------------------------------
-            If numeric:
-                Broadcast 'var_env' to an array of shape (ntrait,)
-            If numpy.ndarray:
-                Must be of shape (ntrait,)
-            --------------------------------------------------------------------
-=======
 
             If ``int``, then broadcast ``nrep`` to an array of shape ``(nenv,)``
             If ``numpy.ndarray``, then must be of shape ``(nenv,)``
@@ -67,7 +44,6 @@
 
             If numeric, then broadcast ``var_env`` to an array of shape ``(ntrait,)``
             If ``numpy.ndarray``, then must be of shape ``(ntrait,)``
->>>>>>> 66b5b0d6
         var_rep : numeric, numpy.ndarray
             Replication variance parameter for each trait.
 
@@ -273,13 +249,8 @@
             Genomes of the individuals to phenotype.
         miscout : dict, None, default = None
             Pointer to a dictionary for miscellaneous user defined output.
-<<<<<<< HEAD
-            If dict, write to dict (may overwrite previously defined fields).
-            If None, user defined output is not calculated or stored.
-=======
             If ``dict``, write to dict (may overwrite previously defined fields).
             If ``None``, user defined output is not calculated or stored.
->>>>>>> 66b5b0d6
         gpmod : GenomicModel, None
             Genomic prediction model to use to determine phenotypes.
         nenv : int
