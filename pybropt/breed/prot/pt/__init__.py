"""
Module containing phenotyping protocols.
"""

# order dependent imports
from . import PhenotypingProtocol

<<<<<<< HEAD
from .TruePhenotyping import *
from .G_E_Phenotyping import *
=======
from . import TruePhenotyping
from . import G_E_Phenotyping
>>>>>>> 66b5b0d6
<|MERGE_RESOLUTION|>--- conflicted
+++ resolved
@@ -5,10 +5,5 @@
 # order dependent imports
 from . import PhenotypingProtocol
 
-<<<<<<< HEAD
-from .TruePhenotyping import *
-from .G_E_Phenotyping import *
-=======
 from . import TruePhenotyping
-from . import G_E_Phenotyping
->>>>>>> 66b5b0d6
+from . import G_E_Phenotyping